--- conflicted
+++ resolved
@@ -85,7 +85,8 @@
 
 	$("#content .splitright").append("<div id=\"annodoclistarea\"></div>");
 	$("#annodoclistarea").hide();
-	
+	var showText = true;
+
 	jQuery.getJSON("rpc/userdocumentlist?documentId="+id, function(data) {
 		var header = false;
 		var table = document.createElement("table");
@@ -107,15 +108,36 @@
 				$(tr).append("<td>"+data['documents'][i]['modificationDate']+"</td>");
 			
 				var actionCell = document.createElement("td");
-			
+				// if (al >= Perm["PADMINACCESS"]) 
+					$(actionCell).append("<input class=\"button_diff\" id=\"diffselect-"+data['documents'][i]['id']+"\" type=\"checkbox\" name=\"diff\" value=\""+data['documents'][i]['id']+"\"/><label for=\"diffselect-"+data['documents'][i]['id']+"\"></label>");
+
 				$(actionCell).buttonset();
 				$(tr).append(actionCell);
 				$(table).append(tr);
+				
+				// diff select button
+				$(actionCell).find("input.button_diff").button({
+					label:i18n.t("document_action.diff"),
+					icons:{primary:"ui-icon-transferthick-e-w",secondary:null},
+					text:showText
+				}); 
 			}
 			$("#annodoclistarea").append("<h2>"+i18n.t("annodoclistarea.title_for_X", {"document":data['src']['name']})+"</h2>");
 			$("#annodoclistarea").append(table);
 			$("#topbar .left").append("<span class=\"adocname\">&nbsp;&gt; "+i18n.t("annodoclistarea.breadcrumb_for_X", {"document":data['src']['name']})+"</span>");
-
+			$("#annodoclistarea").append("<button id=\"button_open_diff\"></button>");
+			
+			$("button#button_open_diff").button({
+				label:i18n.t("diff.open_view")
+			}).click(function() {
+				if($("input.button_diff:checked").length == 2) {
+					var doc = new Array();
+					$("input.button_diff:checked").each(function(index, element) {
+						doc[index] = $(element).val();
+					});
+	 				window.location.href="parallel.jsp?userDocumentId="+doc[0]+"&userDocumentId="+doc[1];
+				}
+			});
 		} else {
 			$("#annodoclistarea").append("<p>"+i18n.t("annodoclistarea.no-documents")+"</p>");
 		}
@@ -143,7 +165,7 @@
 	$("#documentlistarea").hide();		
 
 	
-	var showText = false;
+	var showText = true;
 	jQuery.getJSON("rpc/documentlist?projectId="+id, function(data) {
 		var header = false;
 		var table = document.createElement("table");
@@ -175,8 +197,6 @@
 				$(actionCell).append("<button class=\"button_view_annodoc\">view annotation</button>");
 			if (al >= Perm["PADMINACCESS"])
 				$(actionCell).append("<button class=\"button_export\">export</button>");
-			if (al >= Perm["PADMINACCESS"]) 
-				$(actionCell).append("<input class=\"button_diff\" id=\"diffselect-"+data['documents'][i]['id']+"\" type=\"checkbox\" name=\"diff\" value=\""+data['documents'][i]['id']+"\"/><label for=\"diffselect-"+data['documents'][i]['id']+"\"></label>");
 			
 			
 			$(actionCell).find("button.button_open").button({
@@ -188,21 +208,6 @@
 			}, function(event) {
 				window.location.href="main.jsp?documentId="+event.data.documentId;
 			});
-<<<<<<< HEAD
-			$(actionCell).find("button.button_clone").button({
-				label:i18n.t("document_action_clone"),
-				icons:{primary:"ui-icon-copy",secondary:null},
-				disabled:('cloneOf' in data['documents'][i]),
-				text:showText
-			}).click({
-				'documentId':data['documents'][i]['id']
-			}, function(event) {
-				jQuery.getJSON("DocumentHandling?action=clone&documentId="+event.data.documentId, function() {
-					show_documentlist(id);
-				});
-			});
-=======
->>>>>>> d509478d
 			$(actionCell).find("button.button_rename").button({
 				label:i18n.t("document_action_rename"),
 				icons:{primary:"ui-icon-pencil",secondary:null},
@@ -251,12 +256,10 @@
 				});
 			});
 			
-<<<<<<< HEAD
-			// export button
-=======
 			$(actionCell).find("button.button_view_annodoc").button({
 				label:i18n.t("document_action_view_annodoc"),
-				icons:{primary:"ui-icon-cart", secondary:null}
+				icons:{primary:"ui-icon-cart", secondary:null},
+				text:showText
 			}).click({
 				'documentId':data['documents'][i]['id']
 			}, function(event) {
@@ -265,7 +268,6 @@
 			
 			
 			
->>>>>>> d509478d
 			$(actionCell).find("button.button_export").button({
 				label:i18n.t("document_action_export_xmi"),
 				icons:{primary:"ui-icon-arrowstop-1-s", secondary:null},
@@ -276,13 +278,7 @@
 				window.location.href="DocumentHandling?action=export&documentId="+event.data.documentId;
 			});
 			
-			// diff select button
-			$(actionCell).find("input.button_diff").button({
-				label:i18n.t("document_action.diff"),
-				icons:{primary:"ui-icon-transferthick-e-w",secondary:null},
-				text:showText,
-				disabled:!('cloneOf' in data['documents'][i])
-			}); 
+			
 			
 			$(actionCell).buttonset();
 			$(tr).append(actionCell);
@@ -296,23 +292,8 @@
 		
 		$("#content .splitright img").remove();
 		
-<<<<<<< HEAD
-		$("#documentlistarea").append("<button id=\"button_open_diff\"></button>")
-		
-		$("button#button_open_diff").button({
-			label:i18n.t("diff.open_view")
-		}).click(function() {
-			if($("input.button_diff:checked").length == 2) {
-				var doc = new Array();
-				$("input.button_diff:checked").each(function(index, element) {
-					doc[index] = $(element).val();
-				});
- 				window.location.href="parallel.jsp?documentId="+doc[0]+"&documentId="+doc[1];
-			}
-		});
-		
-		$("#documentlistarea").show();
-=======
+		
+
 		if (al >= Perm["PADMINACCESS"]) {
 			$("#documentuploaddialog input[name='projectId']").attr("value", data['project']['databaseId']);
 			$("#documentlistarea").append("<button data-i18n=\"new_document.open_dialog\" id=\"new_document_open_dialog\"></button>");	
@@ -324,7 +305,6 @@
 			});
 		}
 		$("#documentlistarea").show();	
->>>>>>> d509478d
 
 	});
 }
@@ -395,8 +375,8 @@
 
 	$(".outline").hide();
 	$("#content > .outline").each(function(index, element) {
-		var documentId = documentIds[index];
-		jQuery.getJSON("DocumentContentHandling?documentId="+documentId, function(data) {
+		var documentId = userDocumentIds[index];
+		jQuery.getJSON("DocumentContentHandling?userDocumentId="+documentId, function(data) {
 			
 			if (ends_with($(".breadcrumb").text().trim(), ">")) {
 				$(".breadcrumb").append(" <a href=\"projects.jsp?projectId="+data["document"]["project"]["databaseId"]+"\">"+data["document"]["project"]["name"]+"</a> &gt; "+data["document"]["name"]);
@@ -512,7 +492,9 @@
 					$('#outline').append(get_html_item(item, 0));
 				}
 			}
-
+			$("#outline li > div").smartTruncation({
+			    'truncateCenter'    : true
+			  });
 			$('#outline > li:first-child').addClass("selected");
 			document.onkeydown = function(e) {
 				key_down(e);
@@ -537,10 +519,6 @@
 			
 			
 	});
-		
-		$("#outline li > div").smartTruncation({
-			'truncateCenter': true
-		});
 }
 
 function search() {
