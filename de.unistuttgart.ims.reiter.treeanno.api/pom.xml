--- conflicted
+++ resolved
@@ -67,10 +67,6 @@
   <parent>
   	<groupId>de.unistuttgart.ims.reiter</groupId>
   	<artifactId>treeanno</artifactId>
-<<<<<<< HEAD
-  	<version>0.6.12</version>
-=======
   	<version>0.6.13</version>
->>>>>>> d84377f9
   </parent>
 </project>