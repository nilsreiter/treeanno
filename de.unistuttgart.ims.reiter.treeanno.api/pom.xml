<project xmlns="http://maven.apache.org/POM/4.0.0" xmlns:xsi="http://www.w3.org/2001/XMLSchema-instance"
  xsi:schemaLocation="http://maven.apache.org/POM/4.0.0 http://maven.apache.org/xsd/maven-4.0.0.xsd">
  <modelVersion>4.0.0</modelVersion>

  <artifactId>treeanno.api</artifactId>
  <version>0.2</version>
  <packaging>jar</packaging>

  <name>treeanno.api</name>
  <url>http://maven.apache.org</url>

  <properties>
    <project.build.sourceEncoding>UTF-8</project.build.sourceEncoding>
  </properties>

  <dependencies>
  	<dependency>
  		<groupId>org.apache.uima</groupId>
  		<artifactId>uimaj-core</artifactId>
  		<version>2.7.0</version>
  	</dependency>
  </dependencies>
  <build>
		<plugins>
			<plugin>
				<groupId>org.apache.uima</groupId>
				<artifactId>jcasgen-maven-plugin</artifactId>
				<version>2.4.1</version>  <!-- change this to the latest version -->
				<executions>
					<execution>
						<goals>
							<goal>generate</goal>
						</goals>  <!-- this is the only goal -->
						<!-- runs in phase process-resources by default -->
						<configuration>

							<!-- REQUIRED -->
							<typeSystemIncludes>
								<!-- one or more ant-like file patterns identifying top level descriptors -->
								<typeSystemInclude>src/main/resources/de/ustu/ims/reiter/treeanno/api/typesystem.xml</typeSystemInclude>
							</typeSystemIncludes>

							<!-- OPTIONAL -->
							<!-- a sequence of ant-like file patterns to exclude from the above 
								include list -->
							<typeSystemExcludes>
							</typeSystemExcludes>

							<!-- OPTIONAL -->
							<!-- where the generated files go -->
							<!-- default value: ${project.build.directory}/generated-sources/jcasgen" -->
							<outputDirectory>
							</outputDirectory>

							<!-- true or false, default = false -->
							<!-- if true, then although the complete merged type system will be 
								created internally, only those types whose definition is contained within 
								this maven project will be generated. The others will be presumed to be available 
								via other projects. -->
							<!-- OPTIONAL -->
							<limitToProject>true</limitToProject>
						</configuration>
					</execution>
				</executions>
			</plugin>
		</plugins>
	</build>
  <parent>
  	<groupId>de.unistuttgart.ims.reiter</groupId>
  	<artifactId>treeanno</artifactId>
<<<<<<< HEAD
  	<version>0.6.7</version>
=======
  	<version>0.6.8</version>
>>>>>>> f8393bd2
  </parent>
</project><|MERGE_RESOLUTION|>--- conflicted
+++ resolved
@@ -68,10 +68,6 @@
   <parent>
   	<groupId>de.unistuttgart.ims.reiter</groupId>
   	<artifactId>treeanno</artifactId>
-<<<<<<< HEAD
-  	<version>0.6.7</version>
-=======
   	<version>0.6.8</version>
->>>>>>> f8393bd2
   </parent>
 </project>