--- conflicted
+++ resolved
@@ -68,10 +68,6 @@
   <parent>
   	<groupId>de.unistuttgart.ims.reiter</groupId>
   	<artifactId>treeanno</artifactId>
-<<<<<<< HEAD
-  	<version>0.6.6</version>
-=======
   	<version>0.6.7</version>
->>>>>>> 03ae57a6
   </parent>
 </project>