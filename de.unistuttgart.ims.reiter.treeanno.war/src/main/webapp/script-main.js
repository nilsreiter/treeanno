var INTERACTION_NONE = "none";
var INTERACTION_TREEANNO = "treeanno";
var INTERACTION_SPLIT = "split";
var INTERACTION_CATEGORY = "category";
var INTERACTION_CATEGORY_T2 = "category_t2";
var INTERACTION_MERGE_SEGMENTATION = "segmentation";
var interaction_mode = INTERACTION_TREEANNO;

var mode = {
	treeanno:{ 
		preventDefault:true
	},
	split:{
		preventDefault:true
	},
	category:{
		preventDefault:false
	},
	category_t2:{
		preventDefault:false
	},
	segmentation:{
		preventDefault:true
	}
};

/**
 * set to true when shift is pressed (and held)
 */
var shifted = false;
var idCounter = 0;
var loaded = 0;

/**
 * This array stores the edit history (locally)
 */
var ta_history = [];


var kbkey = { up: 38, down: 40, right: 39, left: 37, 
		enter: 13, s: 83, t:84, m:77, c:67, d:68, shift: 16, one: 49 };
var keyString = {
		8: '&#9003;',
		37:'&larr;',
		38:'&uarr;',
		39:'&rarr;',
		40:'&darr;',
		49:'1',
		67:'c',
		68:'d',
		77:'m',
		83:'s',
		84:'t',
		1038:'&#8679;&uarr;',
		1039:'&#8679;&rarr;',
		1040:'&#8679;&darr;',
		1068:'&#8679;d',
		1083:'&#8679;s'
};

/**
 * the main object containing possible operations in TreeAnno.
 * Each operation is a hash of the following form:
 * 
 * {
 *    // an identifier for the operation
 * 	  id:'an-id',
 * 
 *    // a function that implements the operation
 *    fun:function,
 *    
 *    // whether this op makes an entry in the edit history
 *    // This also determines whether the save button will be activated
 *    history: (true|false),
 *    
 *    // a locale key to be put into the help menu.
 *    // if null, no help entry will be produced
 *    desc: "bla bla",
 *    
 *    // precondition definitions
 *    pre: {
 *        
 *        // a function that checks the precondition. Needs to return a boolean 
 *        // value
 *    	  fun: function,
 *    
 *        // a hash that is passed to the notification framework in case the
 *        // precondition fails
 *        // There is an issue with localisation here, that's why we need to 
 *        // re-process some keys in init_operations(...).
 *        fail: {
 *           // ... 
 *        }
 *    },
 *    
 *    // post-op definitions
 *    post: {
 *    	  // if the op changes the interaction mode
 *    	  mode:INTERACTION_TREEANNO
 *    }
 * }
 */
var ops={
		split_enter:{
			// enter pressed in the split dialog
			id:'split_enter',
			fun:splitdialog_enter,
			history:true,
			pre: {
				fun:splitdialog_validate,
				fail: {
					type:"error",
					text:"Split character at invalid position",
					timeout:null
				}
			},
			post: {
				mode:INTERACTION_TREEANNO
			},
			revert: {
				fun: function(action) {
					merge(get_item(action['opt']['newItems'][0]),get_item(action['opt']['newItems'][1]), action['arg'][0]);
				}
			}
		},
		split_cancel:{
			id:'split_cancel',
			fun:splitdialog_cleanup,
			history:false,
			post: {
				mode:INTERACTION_TREEANNO
			}
		},
		split_move_left:{
			// move the split point to the left
			id:'split_move_left',
			fun:function() { split_move_left(1); },
			history:false
		},
		split_move_left_big:{
			id:'split_move_left_big',
			fun:function() { split_move_left(25); },
			history:false
		},
		split_move_right:{
			// move the split point to the right
			id:'split_move_right',
			fun:function() { split_move_right(1); },
			history:false
		},
		split_move_right_big:{
			id:'split_move_right_big',
			fun:function() { split_move_right(25); },
			history:false
		},
		split:{
			// s
			id:'split',
			fun:splitdialog,
			pre:{
				fun:function() {
					return $(".selected").length == 1;
				},
				fail:{
					text:"action.split.prefail",
					type:"information"
				}
			},
			desc:'action_split',
			history:false,
			post:{
				mode:INTERACTION_SPLIT
			}
		},
		toggle_type: {
			id:'toggle_type',
			fun:toggle_type,
			history:true,
			desc:'toggle-type',
			post:{
				mode:INTERACTION_TREEANNO
			},
			revert: {
				fun: function(action) {
					for (var i = 0; i < action['arg'].length; i++) {
						toggle_type_for_nodes(id2element(action.arg[i]));
					}
				}
			}
		},
		category_enter:{
			// enter pressed when editing category string
			id:'category_enter',
			fun:enter_category,
			history:true,
			desc:'assign-category',
			post:{
				mode:INTERACTION_TREEANNO
			},
			revert:{
				fun: function(action) {
					if (action['opt']['oldcategory']) {
						set_category(id2element(action['arg'][0]), action['opt']['oldcategory']);
					} else {
						set_category(id2element(action['arg'][0]), null);
					}
				}
			}
		},
		category_cancel:{
			id:'category_cancel',
			fun:cancel_category,
			history:false,
			post:{
				mode:INTERACTION_TREEANNO
			}
		},
		categorize:{
			// c
			id:'categorize',
			fun:add_category,
			desc:'action_assign_category',
			history:false,
			post:{
				mode:INTERACTION_CATEGORY
			}
		},
		force_indent_and_categorize:{
			// c (in arndt projects)
			id:'force_indent_and_categorize',
			fun:function() {
				force_indent();
				move_selection_up();
				add_category();
			},
			desc:'action.assign_category_t2',
			history:true,
			post:{
				mode:INTERACTION_CATEGORY_T2
			},
			revert: {
				fun: function(action) {
					ops.force_indent.revert.fun(action);
				}
			}
		},
		delete_category:{
			// d
			id:'delete_category',
			fun:function() {
				return set_category($(".selected"), null);
			},
			pre: {
				fun: function() {
					return $(".selected > p.annocat").length > 0;
				}
			},
			desc:'action_delete_category',
			history:true,
			revert: {
				fun: function(action) {
					set_category(id2element(action['arg'][0]), action['opt']['oldcategory']);
				}
			}
		},
		outdent:{
			// left
			id:'outdent',
			fun:outdent,
			desc:'action_outdent',
			history:true,
			revert:{
				fun: function(action) {
					for (var i = 0; i < action['arg'].length; i++) {
						indentById(action['arg'][i]);
					}
				}			},
			pre:{
				fun:function() { 
					return ($("ul ul .selected").length > 0);
				},
				fail: {
					type:"information",
					text:"action.left.prefail"
				}
			}
		},
		indent:{
			// right
			id:'indent',
			fun:indent,
			desc:'action_indent',
			history:true,
			revert: {
				fun: function(action) {
					for (var i = 0; i < action['arg'].length; i++) {
						outdentById(action['arg'][i]);
					}
				}
			},
			pre: {
				fun: function() { return ($(".selected").first().prev("li").length > 0); },
				fail: {
					type: "information",
					text: "action.right.prefail"
				}
			}
		},
		force_indent:{
			// shift + right
			id:'force_indent',
			fun:force_indent,
			desc:'action.force_indent',
			history:true,
			revert:{
				fun: function(action) {
					deleteVirtualNodeElement(id2element(action['arg'][0]).parent().parent(), false);
				}
			}
		},
		up:{
			// up
			id:'up',
			fun:move_selection_up,
			desc:'action_up',
			history:false,
			pre:{
				fun:function() {
					return !$(".selected").first().is($(".active .outline li:visible").first());
				},
				fail: {
					type: "information",
					text: "action.up.prefail"
				}
			}
		},
		down:{
			// down
			id:'down',
			fun:move_selection_down,
			desc:'action_down',
			history:false,
			pre: {
				fun: function() {
					return !$(".selected").last().is($(".active .outline li:visible").last());
				},
				fail: {
					type: "information",
					text: "action.down.prefail"
				}
			}
		},
		mark:{
			// one
			id:'mark',
			fun:function() {
				$(".selected").toggleClass("mark1");
				enableSaveButton();
			},
			desc:'action_mark1',
			history:true,
			revert: {
				fun: function(action) {
					for (var i = 0; i < action['arg'].length; i++) {
						id2element(action['arg'][i]).toggleClass("mark1");
					}
				}
			}
		},
		merge: {
			// m
			id:'merge',
			pre:{
				fun:function() {
					return $(".selected").length == 2;
				},
				fail:{
					text:"action.merge.prefail",
					type:"information"
				}
			},
			fun: mergeselected,
			desc:'action_merge',
			history:true,
			revert:{
				fun: function(action) {
					var item = get_item(action['opt']['newId']);
					var text = item['text'];
					var lines = [text.substring(0,action['opt']['split']), text.substring(action['opt']['split'], text.length)];
					split(item, lines, false, action['arg']);
				}
			}
		},
		select_down:{
			// shift + down
			id:'select_down',
			fun:extend_selection_down,
			desc:'action.down.desc',
			history:false,
			pre: {
				fun:function() { return shifted; }
			}
		},
		select_up:{
			// shift + up
			id:'select_up',
			fun:extend_selection_up,
			desc:'action.up.desc',
			history:false,
			pre: {
				fun:function() { return shifted; }
			}
		},
		delete_virtual_node:{
			// shift + d
			id:'delete_virtual_node',
			fun:delete_virtual_node,
			desc:'action.delete_vnode',
			history:true,
			revert: {
				fun: function(action) {
					for (var i = 0; i < action['opt'].length; i++) {
						var arr = [];
						for (var j = 0; j < action['opt'][i]['children'].length; j++) {
							arr.push(id2element(action['opt'][i]['children'][j]));
						}
						force_indent_elements($(arr), action['opt'][i]['vnode']);
					}
				}
			}
		},
		save_document:{
			// shift + s
			id:'save_document',
			fun:save_document,
			desc:'action.save_document',
			history:false
		},
		undo:{
			id:'undo',
			fun:undo,
			desc:'action.undo',
			history:false
		}
	};
var operations = {
		// backspace
		 8: { treeanno: ops.undo },
		// enter
		13: { split: ops.split_enter,
			  category: ops.category_enter,
			  category_t2: ops.category_enter },
		// escape
		27: { category: ops.category_cancel,
			  split: ops.split_cancel,
			  category_t2: ops.category_cancel},
		// left
		37: { treeanno: ops.outdent, 
			  split: ops.split_move_left },
		// up
		38: { treeanno: ops.up,
			  segmentation: ops.up },
		// right
		39: { treeanno: ops.indent,
			  split: ops.split_move_right },
		// down
		40: { treeanno: ops.down,
			  segmentation: ops.down },
		// 1
		49: { treeanno: ops.mark },
		// c
		67: { treeanno: ops.categorize },
		// d
		68: { treeanno: ops.delete_category },
<<<<<<< HEAD
		// m
		77: { treeanno: ops.merge,
		      segmentation: ops.merge },
		// s
		83: { treeanno: ops.split,
			  segmentation: ops.split },
=======
		77: { treeanno: ops.merge },
		83: { treeanno: ops.split }, 
		84: { treeanno: ops.toggle_type },
>>>>>>> 695a8eca
		1037: { split:ops.split_move_left_big },
		1038: { treeanno: ops.select_up,
			    segmentation: ops.select_up },
		1039: { treeanno: ops.force_indent,
			    split:ops.split_move_right_big },
		1040: { treeanno: ops.select_down,
				segmentation: ops.select_down},
		1068: { treeanno:ops.delete_virtual_node },
		1083: { treeanno:ops.save_document }
};


function get_html_item(item, i) {
	var htmlItem = document.createElement("li");
	if (item["text"] != "")
		$(htmlItem).attr("title", item['text']);
	$(htmlItem).attr("data-treeanno-id", item['id']);
	$(htmlItem).attr("data-treeanno-begin", item['begin']);
	$(htmlItem).attr("data-treeanno-end", item['end']);
	$(htmlItem).attr("data-treeanno-categories", item['category']);
	$(htmlItem).attr("data-treeanno-nodetype", item['nodetype']);
	$(htmlItem).addClass("unselectable");
	$(htmlItem).addClass("nodetype_"+item["nodetype"]);
	if (item['Mark1']) $(htmlItem).addClass("mark1");
	idCounter = Math.max(idCounter, item['id']);
	if ('category' in item)
		$(htmlItem).append("<p class=\"annocat\">"+item['category']+"</p>");
	$(htmlItem).append("<p class=\"treeanno_id\">"+item["id"]+"</p>");
	$(htmlItem).append("<div>"+dtext(item['text'])+"</div>");
	return htmlItem;
}


function dtext(s) {
	return s;
}

function init_operations(projectType) {
	switch(projectType){
	case ProjectType["ARNDT"]:
		operations[49][INTERACTION_TREEANNO]['disabled'] = 1;
		operations[67][INTERACTION_TREEANNO] = ops.force_indent_and_categorize;
		var oldRevertFunction = ops.category_enter.revert.fun;
		ops.category_enter.revert.fun = function(action) {
			oldRevertFunction(action);
			undo();
		};
		operations[68][INTERACTION_TREEANNO]['desc'] = "action.delete_category_t2";
		operations[1039][INTERACTION_TREEANNO]['desc'] = 'action.force_indent_t2';
		break;
	}
	operations[37][INTERACTION_TREEANNO]['pre']['fail']['text'] = i18n.t(operations[37][INTERACTION_TREEANNO]['pre']['fail']['text']);
	operations[38][INTERACTION_TREEANNO]['pre']['fail']['text'] = i18n.t(operations[38][INTERACTION_TREEANNO]['pre']['fail']['text']);
	operations[39][INTERACTION_TREEANNO]['pre']['fail']['text'] = i18n.t(operations[39][INTERACTION_TREEANNO]['pre']['fail']['text']);
	operations[40][INTERACTION_TREEANNO]['pre']['fail']['text'] = i18n.t(operations[40][INTERACTION_TREEANNO]['pre']['fail']['text']);
	operations[83][INTERACTION_TREEANNO]['pre']['fail']['text'] = i18n.t(operations[83][INTERACTION_TREEANNO]['pre']['fail']['text']);
	operations[77][INTERACTION_TREEANNO]['pre']['fail']['text'] = i18n.t(operations[77][INTERACTION_TREEANNO]['pre']['fail']['text']);
	operations[38][INTERACTION_MERGE_SEGMENTATION]['pre']['fail']['text'] = i18n.t(operations[38][INTERACTION_MERGE_SEGMENTATION]['pre']['fail']['text']);
	operations[40][INTERACTION_MERGE_SEGMENTATION]['pre']['fail']['text'] = i18n.t(operations[40][INTERACTION_MERGE_SEGMENTATION]['pre']['fail']['text']);

}

function init_help() {
	var helpElement = document.createElement("div");
	$(helpElement).attr("id", "help");
	$(helpElement).append("<div class=\"trans\">"+i18n.t('help_title')+"</div>");
	var helpTable = document.createElement("table");
	for (key in operations) {
		if (!operations[key]['disabled']) {
			if (INTERACTION_TREEANNO in operations[key]) {
				$(helpTable).append("<tr><td><span class=\"command\">"+keyString[key]+"</span></td><td class=\"trans\">"+i18n.t(operations[key][INTERACTION_TREEANNO]['desc'])+"</td></tr>");	
			}
		}
	}
	$(helpElement).append(helpTable);
	
	$("body").append(helpElement);
	
	$(helpElement).draggable();
	$(helpElement).i18n();
	$("#topbar .right").prepend("<input type=\"checkbox\" id=\"show_helper\" /><label for=\"show_helper\"></label>");
	$("#show_helper").button({
		icons: { primary: "ui-icon-help", secondary:null },
		label: i18n.t("show_helper"),
		text:configuration["treeanno.ui.showTextOnButtons"]
	}).click(function() {
		$(helpElement).toggle();
	});
	$(helpElement).hide();
	$("#topbar .right").buttonset();
}


function init_main() {
		init_all();
		$("#split").hide();
		$( "button.button_edit_user" ).button({
			icons: { primary: "ui-icon-person", secondary:null },
			disabled: true,
			text:configuration["treeanno.ui.showTextOnButtons"]
		});
		
		$( "button.button_save_document" ).button({
			icons: { primary: "ui-icon-disk", secondary:null },
			label: i18n.t("save"),
			text:configuration["treeanno.ui.showTextOnButtons"]
		}).click(
			function() {
				save_document();
			}
		);
		$("#button_search").button({
			icons:{primary: "ui-icon-search", secondary: null },
			label: i18n.t("search")
		}).click(search);
		$("#form_search").keyup(search);
		$("#form_search").focus(function() {interaction_mode = INTERACTION_NONE});
		$("#form_search").blur(function() {interaction_mode = INTERACTION_TREEANNO});
		
		$("#show_history").button({
			icons:{primary:null,secondary:null},
			label:i18n.t("show_history")
		}).click(function() {
			$("#rsidebar").toggle();
			if ($("#rsidebar").is(':visible'))
				$("#content").css("width", "calc(100% - 400px)");
			else 
				$("#content").width("100%");
		});
		
		$("#show_ids").button({
			icons: { primary: "ui-icon-tag", secondary:null },
			label: i18n.t("show_ids")
		}).click(function() {
			$("p.treeanno_id").toggle();
		});
		
		$( "button.button_undo" ).button({
			icons: { primary: "ui-icon-arrowreturnthick-1-w", secondary:null },
			label: i18n.t("undo"),
			text:configuration["treeanno.ui.showTextOnButtons"],
			disabled:true
		}).click(undo);
		
		disableSaveButton();
		document.onkeydown = function(e) {
			key_down(e);
		};
		document.onkeyup = function(e) {
			key_up(e);
		};
		
		var url = "rpc/c/0/"+documentId+(master?"":"/"+targetUserId);
		console.log("Querying for document content: " + url);
		jQuery.getJSON(url, function(data) {
			console.log("Received document content");
			// fixing master setting
			master=("master" in data?true:false);
			var breadcrumbHTML = "<a href=\"projects.jsp?projectId="+
				data["document"]["project"]["id"]+
				"\">"+data["document"]["project"]["name"]+
				"</a> &gt; "+(master?i18n.t("bc.master"):"")+
				data["document"]["name"];
			if (targetUserId != userId) {
				breadcrumbHTML += " &gt; "+data["user"]["name"];
			}
			$(".breadcrumb").append(breadcrumbHTML);
			
			document.title = treeanno["name"]+" "+treeanno["version"]+": "+data["document"]["name"];
			
			var list = data["list"];
			
			init_operations(data['document']['project']['type']);
			
			while (list.length > 0) {
				var item = list.shift();
				if ('parentId' in item) {
					var parentId = item['parentId'];
					var parentItem = $("li[data-treeanno-id='"+parentId+"']");
					if (parentItem.length == 0) {
						// if items are ordered on the server, we don't need to push
						console.warn("Postponing item "+item['id']);
						list.push(item);
					} else {
						if (parentItem.children("ul").length == 0)
							parentItem.append("<ul></ul>");
						$("li[data-treeanno-id='"+parentId+"'] > ul").append(get_html_item(item, 0));
					}
				} else {
					$('.outline').append(get_html_item(item, 0));
				}
			}

			$('.outline > li:first-child').addClass("selected");
			
			$(".outline li > div").click(function(e) {
				var liElement = $(this).parent();
				if (shifted) {
					// if they have the same parent
					if ($(liElement).parent().get(0) == $(".selected").last().parent().get(0)) {
						$(".selected").last().nextUntil(liElement).addClass("selected");
						$(liElement).addClass("selected");
					}
				} else {
					$(".outline li").removeClass("selected");
					$(liElement).addClass("selected");
				}
			});
			init_help();
			$("#status .loading").hide();
			$(".outline").show();
		}).error(function(xhr) {
			noty({
				text:xhr,
				timeout:false,
				type:'error',
				modal:true
			});
			console.error(xhr);
        });
}

function init_segmentation_merge() {
	init_all();
	$("#split").hide();
	$( "button.button_edit_user" ).button({
		icons: { primary: "ui-icon-person", secondary:null },
		disabled: true
	});

	$( "button.button_save_document" ).button({
		icons: { primary: "ui-icon-disk", secondary:null },
		label: i18n.t("save"),
	}).click(
		function() {
			save_document();
		}
	);
	$("#button_search").button({
		icons:{primary: "ui-icon-search", secondary: null },
		label: i18n.t("search")
	}).click(search);
	$("#form_search").keyup(search);
	$("#form_search").focus(function() { interaction_mode = INTERACTION_NONE; });
	$("#form_search").blur(function() { interaction_mode = INTERACTION_TREEANNO; });

	disableSaveButton();
	interaction_mode = INTERACTION_TREEANNO;
	document.onkeydown = function(e) {
		key_down(e);
	};
	document.onkeyup = function(e) {
		key_up(e);
	};
	master = false;
	var allData = {
			'uDoc':{},
			'doc':{}
		};
	for (var i = 0; i < userIds.length; i++) {
		var dUserId = userIds[i];
		jQuery.getJSON("rpc/c/0/"+documentIds[0]+"/"+dUserId, function(data) {
			allData['uDoc'][data['user']['id']] = data;
			loaded++;
			if (loaded == 3)
				init_segmentation_merge2(allData);
		});
	}
	jQuery.getJSON("rpc/c/0/"+documentIds[0], function(data) {
		var breadcrumbHTML = "<a href=\"projects.jsp?projectId="+
			data["document"]["project"]["id"]+
			"\">"+data["document"]["project"]["name"]+
			"</a> &gt; "+(master?i18n.t("bc.master"):"")+
		data["document"]["name"];
		if (targetUserId !== userId) {
			breadcrumbHTML += " &gt; "+data["user"]["name"];
		}
		$(".breadcrumb").append(breadcrumbHTML);

		allData['doc'][documentIds[0]] = data;
		loaded++;
		if (loaded == 3)
			init_segmentation_merge2(allData);
	});

}

function init_segmentation_merge2(data) {
	var data0 = data['uDoc'][userIds[0]];
	var data1 = data['uDoc'][userIds[1]];
	var doc = data['doc'][documentIds[0]];
	for (var i = 0; i < data0['list'].length; i++) {
		var b0 = data0['list'][i]['begin'];
		var e0 = data0['list'][i]['end'];
		for (var j = 0; j < data1['list'].length; j++) {
			var b1 = data1['list'][j]['begin'];
			var e1 = data1['list'][j]['end'];
			if (b0 == b1 && e0 == e1) {
				data0.list.splice(i, 1);
				data1.list.splice(j, 1);
				if (i > 0)
					i--;
				if (j > 0)
					j--;
					
			}
		}
	}
	var areas = [];
	var item0 = data0.list.shift();
	var item1 = data1.list.shift();
	var thisArea = [];
	while(typeof(item0) !== "undefined" && typeof(item1) !== "undefined") {
		
		if (item0.begin === item1.begin) {
			thisArea = [];
			if (item0.end < item1.end) {
				item0.src = 1;
				thisArea.push(item0);
				item0 = data0.list.shift();
			} else if (item0.end > item1.end) {
				item1.src = 2;
				thisArea.push(item1);
				item1 = data1.list.shift();
			} else if (item0.end === item1.end) {
				item0.src = 1;
				item1.src = 2;
				//thisArea.push(item0);
				//thisArea.push(item1);
				console.log(thisArea);

				areas.push(thisArea);
				thisArea = [];
				item0 = data0.list.shift();
				item1 = data1.list.shift();
			}
		} else if (item0.end === item1.end) {
			item0.src = 1;
			item1.src = 2;
			thisArea.push(item0);
			thisArea.push(item1);
			console.log(thisArea);
			areas.push(thisArea);
			thisArea = [];
			item0 = data0.list.shift();
			item1 = data1.list.shift();
		} else if (item0.end < item1.end) {
			item0.src = 1;
			thisArea.push(item0);
			item0 = data0.list.shift();
		} else if (item0.end > item1.end) {
			item1.src = 2;
			thisArea.push(item1);
			item1 = data1.list.shift();
		}
	}
	if (data1.list.length > 0) {
		thisArea = []
		thisArea.push(data1.list)
		areas.push(thisArea);
	} else if (data0.list.length > 0) {
		thisArea = []
		thisArea.push(data0.list)
		areas.push(thisArea);
	}
	
	
	var doclist = doc.list;

	$("#content thead th:nth-child(1)").text(data0.user.name);
	$("#content thead th:nth-child(2)").text(data1.user.name);
	$("#content thead th:nth-child(3)").text("Zieldokument");

	for (var area of areas) {
		var row = document.createElement("tr");
		var min = Number.MAX_SAFE_INTEGER;
		var max = 0;
		$(row).append("<td><ul class=\"outline\"></ul></td>");
		$(row).append("<td><ul class=\"outline\"></ul></td>");
		$(row).append("<td class=\"active\"><ul class=\"outline\"></ul></td>");

		for (var item of area) {
			min = Math.min(min, item.begin)-20;
			max = Math.max(max, item.end)+20;
			$(row).children("td:nth-child("+item.src+")").children("ul").append(get_html_item(item));
		};
		for (var i = 0; i < doclist.length; i++) {
			docItem = doclist.shift();
			if (docItem.begin <= max && docItem.begin >= min) {
			//if (docItem.begin >= min && docItem.end <= max) {
				$(row).children("td:nth-child(3)").children("ul").append(get_html_item(docItem));
			} 
			doclist.push(docItem);
			
		}

		$("#content tbody").append(row);
	}

	var cellar  = document.createElement("ul");
	$(cellar).addClass("outline").hide();
	for (var item of doclist) {
		$(cellar).append(get_html_item(item));
	}
	$("#content").append("<div></div>");
	$("#content div:last-child").addClass("active");
	$("#content div:last-child").append(cellar);

	$(".userDocument.id-"+data0.user.id).show();
	$(".userDocument.id-"+data1.user.id).show();
	$(".document.id-"+doc.document.id).show();
	$("#status").hide();
	init_operations(data['doc'][documentIds[0]].document.project.type);
}

function init_parallel() {
	init_all();
	$("#split").hide();
	$( "button.button_edit_user" ).button({
		icons: { primary: "ui-icon-person", secondary:null },
		disabled: true
	});
	
	$( "button.button_change_document" ).button({
		icons: { primary: "ui-icon-folder-collapsed", secondary:null },
	}).click(function() {
		window.location.href="projects.jsp?projectId="+projectId;
	});
	$( "button.button_save_document" ).button({
		icons: { primary: "ui-icon-disk", secondary:null },
		label: i18n.t("save"),
	}).click(
		function() {
			save_document();
		}
	);
	$("#button_search").button({
		icons:{primary: "ui-icon-search", secondary: null },
		label: i18n.t("search")
	}).click(search);
	$("#form_search").keyup(search);
	$("#form_search").focus(function() { interaction_mode = INTERACTION_NONE; });
	$("#form_search").blur(function() { interaction_mode = INTERACTION_TREEANNO; });
	
	disableSaveButton();
	if (parallel_mode == "segmentation") {
		interaction_mode = INTERACTION_MERGE_SEGMENTATION;
		document.onkeydown = function(e) {
			key_down(e);
		};
		document.onkeyup = function(e) {
			key_up(e);
		};

	}

	$(".outline").hide();
	// first we load the two document by the annotators
	for (var i = 0; i < userDocumentIds.length; i++) {
		var uDocId = userDocumentIds[i];
		load_parallel($(".userDocument.id-"+uDocId), "rpc/c/0/"+documentId, userId, false);
	}
	var goalElement = $(".id-"+documentIds[0]).first();
	// ... then we load the merge document, which is a (new?) master document
	load_parallel(goalElement, "DocumentContentHandling?documentId=", documentIds[0], true);

}

function load_parallel(element, urlhead, dId, goal) {
	jQuery.getJSON(urlhead+dId, function(data) {
		var titleString = "parallel.annotations_from_X";
		if (parallel_mode == "segmentation") {
			titleString = "parallel.segmentations_from_X";
		}
		if (!goal) {
			$(element).parent().prepend("<h2>"+i18n.t(titleString,{"user":data["document"]["user"]["name"]})+"</h2>");
			if (ends_with($(".breadcrumb").text().trim(), ">")) {
				$(".breadcrumb").append(" <a href=\"projects.jsp?projectId="+data["document"]["project"]["id"]+"\">"+data["document"]["project"]["name"]+"</a> &gt; "+i18n.t("parallel.annotations_for_X",{"document":data["document"]["name"]}));
				document.title = treeanno["name"]+" "+treeanno["version"]+": "+i18n.t("parallel.annotations_title_for_X",{"document":data["document"]["name"]});
			} else {
				//$(".breadcrumb").append(", "+data["document"]["name"]);
				// document.title = document.title + ", " + data["document"]["name"];
			} 
		} else {
			$(element).parent().prepend("<h2>"+i18n.t("parallel.merged")+"</h2>");
			
		}

			var list = data["list"];
			
			while (list.length > 0) {
				var item = list.shift();
				
			if (parallel_mode != 'segmentation' && 'parentId' in item) {
					var parentId = item['parentId'];
				var parentItem = $(element).children("li[data-treeanno-id='"+parentId+"']");
					if (parentItem.length == 0)
						list.push(item);
					else {
						if (parentItem.children("ul").length == 0)
							parentItem.append("<ul></ul>");
						$("li[data-treeanno-id='"+parentId+"'] > ul", element).append(get_html_item(item, 0));
					}
				} else {
					$(element).append(get_html_item(item, 0));
				}
			}
		
			$("#status .loading").hide();
			$(element).show();
		loaded++;
		if (loaded == 3) {
			$(".userDocument > li").each(function(index, element) {
				var begin = parseInt($(element).attr("data-treeanno-begin"));
				var end = parseInt($(element).attr("data-treeanno-end"));

				var objects = $(".userDocument li[data-treeanno-begin='"+begin+"'][data-treeanno-end='"+end+"']");
				if (objects.length == 2) {
					$(objects).replaceWith("<hr/>");
					$(".document li[data-treeanno-begin='"+begin+"'][data-treeanno-end='"+end+"']").replaceWith("<hr/>");
				}

		});
			$(".text > hr + hr").remove();

			$(".text > hr").each(function(index, element) {
				$(element).nextUntil("hr").wrapAll("<div></div>");
	});
	

			$(".document li:visible()").first().addClass("selected");
}
	});

}

function search() {
	$("li.searchFound").removeClass("searchFound");
	var val = $("#form_search").val();
	$("li[title*=\""+val+"\"]").addClass("searchFound");
}

function save_document() {
	var sitems = new Array(); //items;
	
	$(".active .outline li").each(function(index, element) {
		var item = new Object();
		item['id'] = $(element).attr("data-treeanno-id");
		item['begin'] = $(element).attr("data-treeanno-begin");
		item['end'] = $(element).attr("data-treeanno-end");
		item['Mark1'] = $(element).hasClass("mark1");
<<<<<<< HEAD
		var parents = $(element).parentsUntil(".outline", "li");
=======
		item['nodetype'] = $(element).attr("data-treeanno-nodetype");
		// alert(id);
		var parents = $(element).parentsUntil("#outline", "li");
>>>>>>> 695a8eca
		if (parents.length > 0) {
			var parent = parents.first();
			var parentId = parseInt(parent.attr("data-treeanno-id"));
			item["parentId"] = parentId;
		}
		item['category'] = $(element).children("p.annocat").text();
		sitems.push(item);
	});
	var url = "rpc/c/0/"+documentId+"/";
	if (master) {
		url += "m";
	} else if (typeof(parallel_mode) !== "undefined" ) {
		url += "ms";
	} else {
		url += userId
	}
	console.log(url);
	$.ajax({
		type: "POST",
		url: url,
		// processData: false,
		data: JSON.stringify({
			items:sitems
		}),
		dataType:"json",
		contentType:'application/json; charset=UTF-8',
		success: function(data) {
			if (data['error'] == 0) {
				noty({
					type:'information',
					text:'Save successful'
				});
				$( "button.button_save_document" ).button( "option", "disabled", true );
				$( "button.button_save_document" ).button( "option", "icons", { primary: "ui-icon-check", secondary:null });				
			} else {
				noty({
					type:'error',
					timeout:false,
					text:data['classname']+": "+data['message']
				});
			}
		}, 
		error: function(jqXHR, textStatus, errorThrown) {
			noty({
				text:textStatus+": "+errorThrown,
				timeout:false,
				type:'error',
				modal:true
			});
			console.log(textStatus, errorThrown);			
		}
	});
}

function enableSaveButton() {
	if ($( "button.button_save_document" ).button("option", "disabled") == true && targetUserId == userId) {
		$( "button.button_save_document" ).button("option", "disabled", false);
		$( "button.button_save_document" ).button( "option", "icons", { primary: "ui-icon-disk", secondary:null });
	}
}

function disableSaveButton() {
	if ($( "button.button_save_document" ).button("option", "disabled") == false) {
		$( "button.button_save_document" ).button("option", "disabled", true);
		$( "button.button_save_document" ).button( "option", "icons", { primary: "ui-icon-check", secondary:null });
	}
}

function key_up(e) {
	if (interaction_mode === INTERACTION_NONE) return;
	if (mode[interaction_mode]['preventDefault'])
		e.preventDefault();
	var keyCode = e.keyCode || e.which;
	switch(keyCode) {
	case kbkey.shift:
		shifted = false;
		break;
	}
}

function extend_selection_down() {
	var allItems = $(".outline li");

	// get index of last selected item
	var index = $(".selected").last().index(".outline li");
		
	// if nothing is selected
	if (index == -1) 
		// we select the first thing on the page
		$($(allItems).get(0)).toggleClass("selected");
	else 
		// if there is something after the last selected item, we
		// add that to the selection
		$(".selected").last().next().toggleClass("selected");
	
	// if the last selected thing is not in viewport, we scroll
	if (!isElementInViewport($(".selected").last()))
		$(window).scrollTop($(".selected").last().offset().top - 200);
}

function move_selection_down() {
	var allItems = $(".active .outline li:visible");

	// get index of last selected item
	var index = allItems.index($("li.selected").last());
	
	// we remove the selection from everything that is selected

	$(".selected").toggleClass("selected");
	// if nothing is selected
	if (index == -1) {
		// we select the first thing on the page
		$($(allItems).get(0)).toggleClass("selected");		
	// if there is something after the last selected item, we select that
	} else if (index < $(allItems).length-1) {
		// if shift is not pressed, we select the next item of all items
			$($(allItems).get(index+1)).toggleClass("selected");
	}
	// if the last selected thing is not in viewport, we scroll
	if (!isElementInViewport($(".selected").last()))
		$(window).scrollTop($(".selected").last().offset().top - 200);
}

function extend_selection_up() {
	var allItems = $(".active ul.outline li");

	// get index of first selected item
	var index = allItems.index($("li.selected").first());
	
	// if select the new item
	if (index > 0) {
			$(".selected").first().prev().toggleClass("selected");
	}
	// if not in viewport, scroll
	if (!isElementInViewport($(".selected").first()))
		$(window).scrollTop($(".selected").first().offset().top - 200);
}

function move_selection_up() {
	var allItems = $(".active ul.outline li:visible");

	// get index of first selected item
	var index = allItems.index($("li.selected").first());

	// if shift is not pressed, remove the selection
	if (index > 0)
		$(".selected").toggleClass("selected");
	
	// if select the new item
	if (index > 0) {
		$($(allItems).get(index-1)).toggleClass("selected");
	}
	// if not in viewport, scroll
	if (!isElementInViewport($(".selected").first()))
		$(window).scrollTop($(".selected").first().offset().top - 200);
}

function act(keyCode) {
	switch (keyCode) {
	case kbkey.shift:
		shifted = true;
		break;
		// What does this do?
		/*	case kbkey.enter:
		$(this).prev().attr('checked', !$(this).prev().attr('checked'));
		break;*/
	default:
		kc = keyCode;
		if (shifted)
			kc = keyCode + 1000;
		if (kc in operations && interaction_mode in operations[kc] && !operations[kc][interaction_mode]['disabled']) {
			if (check_precondition(kc)) {
				console.log(operations[kc][interaction_mode]);
				var selection = $(".selected");
				var val = operations[kc][interaction_mode].fun();
				if (operations[kc][interaction_mode]['history']) {
					add_operation(kc, selection, val);
					enableSaveButton();
				}
				if ("post" in operations[kc][interaction_mode] && 
						"mode" in operations[kc][interaction_mode]["post"]) {
					interaction_mode = operations[kc][interaction_mode]["post"]["mode"];
				}
			} else {
				if ('fail' in operations[kc][interaction_mode]['pre'])
					noty(operations[kc][interaction_mode].pre.fail);
			}
		}
	}
}

function key_down(e) {
	if (interaction_mode === INTERACTION_NONE) return;
	if (mode[interaction_mode]['preventDefault'])
		e.preventDefault();
	var keyCode = e.keyCode || e.which;
	act(keyCode);
}

/**
 * This method checks whether the preconditions for a certain keycode are met, 
 * if they are set at all. If no preconditions have been set, the method 
 * returns true.
 */
function check_precondition(kc) {
	if ('pre' in operations[kc][interaction_mode])
		return operations[kc][interaction_mode]['pre'].fun();
	return true;
}

function isElementInViewport (el) {

    //special bonus for those using jQuery
    if (typeof jQuery === "function" && el instanceof jQuery) {
        el = el[0];
    }

    var rect = el.getBoundingClientRect();

    return (
        rect.top > 0 &&
        rect.left > 0 &&
        rect.bottom < (window.innerHeight || document.documentElement.clientHeight) && /*or $(window).height() */
        rect.right < (window.innerWidth || document.documentElement.clientWidth) /*or $(window).width() */
    );
}

function add_category() {
	$(".selected > p.annocat").remove();
	var val = ($(".selected").attr("data-treeanno-categories")?$(".selected").attr("data-treeanno-categories"):$(".selected").attr("title"));
	$(".selected").first().prepend("<input type=\"text\" size=\"100\" id=\"cat_input\" value=\""+val+"\"/>");
	document.getElementById("cat_input").focus();
}

function cancel_category() {
	$("#cat_input").remove();
}

function set_category(element, value) {
	$(element).children("p.annocat").remove();
	var val = $(".selected").attr("data-treeanno-categories");
	$(".selected").removeAttr("data-treeanno-categories");

	if (value) {
		$(element).prepend("<p class=\"annocat\">"+value+"</p>");
		$(element).attr("data-treeanno-categories", value);
	}
	return { oldcategory:val };
}

function enter_category() {
	var oldVal = ($(".selected").attr("data-treeanno-categories")?$(".selected").attr("data-treeanno-categories"):null);

	var value = $("#cat_input").val();
	$("#cat_input").remove();
	
	var r = set_category($(".selected"), value);
	r['newcategory'] = value;
	return r;

}

function toggle_type() {
	toggle_type_for_nodes($(".selected"));
}

function toggle_type_for_nodes(nodes) {
	var vnodes = $(nodes).filter("li[data-treeanno-nodetype='virtual']");
	var tnodes = $(nodes).filter("li[data-treeanno-nodetype='text']");
	
	if (vnodes.length > 0) {
		vnodes.attr("data-treeanno-nodetype","text");
		vnodes.removeClass("nodetype_virtual");
		vnodes.addClass("nodetype_text");
	}
	if (tnodes.length > 0) {
		tnodes.attr("data-treeanno-nodetype","virtual");
		tnodes.removeClass("nodetype_text");
		tnodes.addClass("nodetype_virtual");
	}
}

/**
 * Functions returns a javascript object representing an item. Field values are 
 * retrieved from the DOM tree.
 * @param id The id of the item
 * @returns {___anonymous20257_20259}
 */
function get_item(id) {
	var obj = new Object();
	obj['id'] = id;
	var liElement= $("li[data-treeanno-id=\""+id+"\"]");
	obj['begin'] = parseInt($(liElement).attr("data-treeanno-begin"));
	obj['end'] = parseInt($(liElement).attr("data-treeanno-end"));
	obj.nodetype = $(liElement).attr("data-treeanno-nodetype");
	obj['text'] = $(liElement).attr("title");
	return obj;
}

function mergeselected() {
	var l = $(".selected").last().next();
	var item1 = get_item($(".selected").first().attr("data-treeanno-id"));
	var item0 = get_item($(".selected").last().attr("data-treeanno-id"));
	// add_operation(77, [$(".selected").last(), $(".selected").first()]);
	var r = merge(item1, item0, null);
	l.addClass("selected");
	return r;
}

function merge(item1, item0, newId) {
	var correctOrder = (item1['begin'] > item0['begin']);
	var element0 = id2element(item0['id']);
	var element1 = id2element(item1['id']);
	
	var nitem = new Object();
	var distance = (correctOrder?item1['begin']-item0['end']:item0['begin']-item1['end']);
	var str = (configuration["treeanno.includeSeparationWhenMerging"]?new Array(distance+1).join(" "):"");

	nitem['text'] = (correctOrder?item0['text']+str+item1['text']:item1['text']+str+item0['text']);
	nitem['begin'] = (correctOrder?item0['begin']:item1['begin']);
	nitem['end'] = (correctOrder?item1['end']:item0['end']);
	nitem['id'] = (newId?newId:++idCounter);
	
	var sublist0 = $(element0).children("ul").detach();
	element0.remove();
	
	var nhitem = get_html_item(nitem, idCounter);
	var nj = $(element1).after(nhitem);
	
	var sublist1 = element1.children("ul").detach();
	element1.remove();
	nj.append(sublist0);
	nj.append(sublist1);
	
	return {
		split:(correctOrder?item0['end']-item0['begin']:item1['end']-item1['begin']),
		'newId':nitem['id']
	};
	
}



function splitdialog() {
	var item = get_item($(".selected").first().attr("data-treeanno-id"));
	$("#form_splittext").append(configuration["treeanno.ui.paragraphSplitCharacter"]+item['text']);
	
	$("#split").dialog({
		title: i18n.t("split_dialog.title"),
		modal: true,
		minWidth: 400,
		close: function() { act(27) },
		buttons: 
		[
		    {
		    	text: i18n.t("split_dialog.cancel"),
		    	click: function() { act(27) },
		    	tabindex:2
		    },{
		 		text: i18n.t("split_dialog.ok"),
		 		click: function() { act(13) },
		 		tabindex:1
		    }
		]
	});
}

function split_move_right_text(text, dist) {
	var p = text.indexOf(configuration["treeanno.ui.paragraphSplitCharacter"]);
	
	var newText = text.substring(0,p)+
		text.substring(p+1,p+1+dist)+
		configuration["treeanno.ui.paragraphSplitCharacter"]+
		text.substring(p+1+dist, text.length);
	return newText;
}

function split_move_right(dist) {
	var text = $("#form_splittext").text();
	var newText = split_move_right_text(text, dist);
/*	if (paragraphSplitBehaviour == "AFTER-SPACE") {
		while(newText.includes(paragraphSplitCharacter+" ")) {
			newText = split_move_right_text(newText, 1);
		}
	} else if (paragraphSplitBehaviour == "BEFORE-SPACE") {
		while(newText.includes(" " + paragraphSplitCharacter)) {
			newText = split_move_left_text(newText, 1);
		}
	}*/
 	$("#form_splittext").text(newText);
}

function split_move_left_text(text, dist) {
	var p = text.indexOf(configuration["treeanno.ui.paragraphSplitCharacter"]);
	return text.substring(0,p - dist)+
		configuration["treeanno.ui.paragraphSplitCharacter"]+
		text.substring(p-dist,p)+
		text.substring(p+1, text.length)
}

function split_move_left(dist) {
	var text = $("#form_splittext").text();
	var newText = split_move_left_text(text, dist);
	$("#form_splittext").text(newText);
}

function splitdialog_cleanup() {
	$("#split").dialog( "destroy" );
	$("#form_splittext").empty();
}

function splitdialog_validate() {
	var text = $("#form_splittext").text();

	if (configuration["treeanno.ui.paragraphSplitBehaviour"] == "BEFORE-SPACE") {
		if (text.includes(" " + configuration["treeanno.ui.paragraphSplitCharacter"])) {
			return false;
		}
	} else if (configuration["treeanno.ui.paragraphSplitBehaviour"] == "AFTER-SPACE") {
		if (text.includes(configuration["treeanno.ui.paragraphSplitCharacter"]+" "))
			return false;
	}
	return true;
}

function split(item, lines, moveSelection, ids) {
	var element = id2element(item['id']);
	var litems = new Array();
	litems[0] = new Object();
	litems[0]['begin'] = item['begin'];
	litems[0]['text'] = lines[0];
	litems[0]['end'] = parseInt(item['begin'])+parseInt(lines[0].length);
	litems[0]['id'] = (ids?ids[0]:++idCounter);
	litems[1] = new Object();
	litems[1]['end'] = item['end'];
	litems[1]['text'] = lines[1];
	litems[1]['begin'] = litems[0]['end'];
	litems[1]['id'] = (ids?ids[1]:++idCounter);
	// items[itemid] = undefined;
	
	var sublist = $(element).children("ul").detach();
	// items[litems[1]['id']] = litems[1];
	
	var nitem1 = get_html_item(litems[1], idCounter);
	element.after(nitem1);
	element.next().append(sublist);
	// items[litems[0]['id']] = litems[0];
	
	var nitem0 = get_html_item(litems[0], idCounter);
	element.after(nitem0);
	var nsel = element.next();
	element.remove();
	if (moveSelection)
		$(nsel).addClass("selected");
	logObj = {
			newItems:[litems[0]['id'], litems[1]['id']]
	};
	console.log(logObj);
	return logObj;
}

function splitdialog_enter() {
	var itemid = $(".selected").attr("data-treeanno-id");
	var item = get_item(itemid);
	var text = $("#form_splittext").text();
	var lines = text.split(configuration["treeanno.ui.paragraphSplitCharacter"]);
	var logObj;
	if (lines.length == 2) {
		noty({
			type:"information",
			text:i18n.t("action.split.done", {
				left:lines[0].substring(lines[0].length-10,lines[0].length), 
				right:lines[1].substring(0, 10)
			})
		});

		logObj = split(item, lines, true, null);

	}
	cleanup_list();
	splitdialog_cleanup();
	return logObj;
}

function outdentById(id) {
	outdentElement($("li[data-treeanno-id=\""+id+"\"]"))
}

function outdentElement(element) {
	var id = $(element).attr("data-treeanno-id");
	
	// if it's not the very first item
	if (!$(element).parent("ul.outline").length) {
		var newParent = $(element).parentsUntil("li").parent();
		var parentId = parseInt($(newParent).attr("data-treeanno-id"));
		var siblings = $(element).nextAll("li").detach();
		if ($(element).children("ul").length == 0)
			$(element).append("<ul></ul>");
		$(element).children("ul").append(siblings);
		var s = $(element).detach();
		$(newParent).after(s);
	}
}

function outdent() {
	$(".selected").each(function(index, element) {
		outdentElement(element);
	});
	cleanup_list();
}

function force_indent_elements(elements, newId) {
	$(elements).each(function(index, element) {
		if (index == 0) {
			var vitem = new Object();
			vitem["begin"] = $(element).attr("data-treeanno-begin");
			vitem["end"] = vitem["begin"];
			vitem["id"] = (newId?newId:++idCounter);
			vitem["text"] = "";
			
			var htmlItem = get_html_item(vitem, 0);
			$(element).before(htmlItem);
			cleanup_list();
		}
		indentElement(element);
		cleanup_list();			
	});
}

function force_indent() {
	force_indent_elements($(".selected"), null);
}

function delete_virtual_node() {
	var arr = [];
	$(".selected").each(function(index, element) {
		arr.push(deleteVirtualNodeElement(element, true));
	});
	return arr;
}

function deleteVirtualNodeElement(element, moveSelection) {
	// check if it's really a virtual node
	var children=[];
	
	if ($(element).attr("data-treeanno-begin") == $(element).attr("data-treeanno-end")) {
		console.log("TreeAnno: Found a virtual node to delete")
		var vNodeId = $(element).attr("data-treeanno-id");
		
		$(element).children("ul").children("li").each(function(i2, e2) {
			console.log("TreeAnno: Outdenting children of virtual node");
			outdentElement(e2);
			children.push($(e2).attr("data-treeanno-id"));
		});
		
		if (moveSelection)
			$(element).prev().addClass("selected");
		$(element).remove();
		return {vnode:vNodeId, children:children};

	}
}

function indentById(id) {
	indentElement($("li[data-treeanno-id=\""+id+"\"]"))
}

function indentElement(element) {
	if ($(element).prev("li").length > 0) {
		var prev = $(element).prev("li");
		if ($(prev).children("ul").length == 0)
			prev.append("<ul></ul>");
		var s = $(element).detach();
		$(prev).children("ul").append(s);
	}
}

function indent() {
	$(".selected").each(function(index, element) {
		indentElement(element);
		cleanup_list();		
	});
}


function cleanup_list() {
	$(".outline ul:not(:has(*))").remove();
}

function add_operation(kc, tgts) {
	add_operation(kc, tgts, {});
}

function add_operation(kc, tgts, opts) {
	var s = [];
	$(tgts).each(function(index, element) {
		s.push($(element).attr("data-treeanno-id"));
	});
	var logObj = {op:operations[kc][interaction_mode]['id'], arg:s, opt:opts};
	ta_history.push(logObj);
	$( "button.button_undo" ).button({disabled:false});
	console.log(logObj);
	$("#history").prepend("<li>"+JSON.stringify(logObj)+"</li>");
}

function undo() {
	var action = ta_history.pop();
	ops[action['op']]['revert'].fun(action);
	$("#history > li:first()").remove();
	$( "button.button_undo" ).button({disabled:(ta_history.length==0)});
}

function id2element(id) {
	return $(".active li[data-treeanno-id=\""+id+"\"]");
}<|MERGE_RESOLUTION|>--- conflicted
+++ resolved
@@ -472,18 +472,9 @@
 		67: { treeanno: ops.categorize },
 		// d
 		68: { treeanno: ops.delete_category },
-<<<<<<< HEAD
-		// m
-		77: { treeanno: ops.merge,
-		      segmentation: ops.merge },
-		// s
-		83: { treeanno: ops.split,
-			  segmentation: ops.split },
-=======
 		77: { treeanno: ops.merge },
 		83: { treeanno: ops.split }, 
 		84: { treeanno: ops.toggle_type },
->>>>>>> 695a8eca
 		1037: { split:ops.split_move_left_big },
 		1038: { treeanno: ops.select_up,
 			    segmentation: ops.select_up },
@@ -1035,13 +1026,9 @@
 		item['begin'] = $(element).attr("data-treeanno-begin");
 		item['end'] = $(element).attr("data-treeanno-end");
 		item['Mark1'] = $(element).hasClass("mark1");
-<<<<<<< HEAD
-		var parents = $(element).parentsUntil(".outline", "li");
-=======
 		item['nodetype'] = $(element).attr("data-treeanno-nodetype");
 		// alert(id);
 		var parents = $(element).parentsUntil("#outline", "li");
->>>>>>> 695a8eca
 		if (parents.length > 0) {
 			var parent = parents.first();
 			var parentId = parseInt(parent.attr("data-treeanno-id"));
