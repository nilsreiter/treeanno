--- conflicted
+++ resolved
@@ -23,18 +23,12 @@
 			'id':'indent',
 			fun:indent,
 			'desc':'action_indent'
-		},{
-			id:'move-splitpoint-right',
-			fun:split_move_right
 		}],
 		37:[{
 			// left
 			'id':'outdent',
 			fun:outdent,
 			'desc':'action_outdent'
-		},{
-			id:'move-splitpoint-left',
-			fun:split_move_left
 		}],
 		49:[{
 			// one
@@ -411,27 +405,21 @@
 		kc = keyCode;
 		if (shifted)
 			kc = keyCode + 1000;
-<<<<<<< HEAD
-		if (kc in operations && !operations[kc]['disabled']) {
+		if (kc in operations && !operations[kc][interaction_mode]['disabled']) {
 			if (check_precondition(kc)) {
 				add_operation(kc, $(".selected"));
-				operations[kc].fun();
+				operations[kc][interaction_mode].fun();
 			} else {
-				noty(operations[kc].pre.fail);
+				noty(operations[kc][interaction_mode].pre.fail);
 			}
-=======
-		if (kc in operations && !operations[kc][interaction_mode]['disabled']) {
-			add_operation(kc, $(".selected"));
-			operations[kc][interaction_mode].fun();
->>>>>>> 87a6ca5a
 		}
 	}
 	
 }
 
 function check_precondition(kc) {
-	if ('pre' in operations[kc])
-		return operations[kc]['pre'].fun();
+	if ('pre' in operations[kc][interaction_mode])
+		return operations[kc][interaction_mode]['pre'].fun();
 	return true;
 }
 
@@ -543,8 +531,7 @@
 function splitdialog() {
 	interaction_mode = 1;
 	var item = get_item($(".selected").first().attr("data-treeanno-id"));
-	$("#form_splittext").append("¶"+item['text']);
-	
+	$("#form_splittext").val(item['text']);
 	$("#split").dialog({
 		title: i18n.t("Split Segment"),
 		modal: true,
@@ -566,31 +553,11 @@
 	});
 }
 
-function split_move_right() {
-	var text = $("#form_splittext").text();
-	var p = text.indexOf("¶");
-	$("#form_splittext").text(
-			text.substring(0,p)+
-			text.charAt(p+1)+
-			"¶"+
-			text.substring(p+2, text.length));
-}
-
-function split_move_left() {
-	var text = $("#form_splittext").text();
-	var p = text.indexOf("¶");
-	$("#form_splittext").text(
-			text.substring(0,p-1)+
-			"¶"+
-			text.charAt(p-1)+
-			text.substring(p+1, text.length));
-}
-
 function splitdialog_cleanup() {
 	interaction_mode = 0;
 
 	$("#split").dialog( "destroy" );
-	$("#form_splittext").empty();
+	$("#form_splittext").val("");
 	add_operation(83, $(".selected"),[null]);
 
 }
@@ -598,8 +565,8 @@
 function splitdialog_enter() {
 	var itemid = $(".selected").attr("data-treeanno-id");
 	var item = get_item(itemid);
-	var text = $("#form_splittext").text();
-	var lines = text.split("¶");
+	var text = $("#form_splittext").val();
+	var lines = text.split("\n\n");
 	if (lines.length == 2) {
 		add_operation(83, $(".selected"), {pos:lines[0].length});
 
