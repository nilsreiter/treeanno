<<<<<<< HEAD
<h2>0.8</h2>
<p>This changelog is discontinued. See file CHANGELOG in parent project.</p>

<h2>0.7</h2>
<p>This version is skipped for complicated reasons.</p>

<h2>0.6.10</h2>
<ul>
<li>Removed more deprecated code</li>
=======
<h2>0.6.10</h2>
<ul>
<li>Removed more deprecated code</li>
<li>Fixed a bug that resulted in empty exported files</li>
<li>Added export option into the <a href="http://www.graphviz.org">dot language</a></li>
>>>>>>> f696844a
</ul>

<h2>0.6.9</h2>
<ul>
<li>Preparations for database changes:<ul>
	<li>Removed deprecated setter methods for beans</li>
	</ul>
</li>
<li>Fixed yet another issue with the split dialog</li>
</ul>

<h2>0.6.8</h2>
<ul>
<li>Fixed a history bug</li>
<li>Fixed a potential memory leak when iterating over the documents</li>
</ul>

<h2>0.6.7</h2>
<ul>
<li>All actions now have a nice REST APi</li>
</ul>

<h2>0.6.6</h2>
<ul>
<li>Fixed: TreeAnno stuck in splitting mode after clicking on the split button</li>
<li>Fixed: User language setting was not exported to the ui</li>
<li>All json rpc endpoints now have nicer (rewritten) urls</li>
<li>Redesigned export interface: Clicking on export in document view opens
  a new sheet to select the export format (now supports XMI and PAR)</li>
<li>Added export of parenthesis string</li>
<li>Added export of a simple xml format</li>
</ul>

<h2>0.6.5</h2>
<ul>
<li>If a data source has not been set in the container context, we fall back to
  an in-memory h2 database. See README.md for configuration options.</li>
<li>Settings can now be set in a properties file outside of the war</li>
<li><strong>Experimental</strong>: Undo function. Backspace can now be pressed to undo the last action(s).</li>
<li>Fixed a bug with missing information in history</li>
<li>We now display info about the segmentation whenever two annotated documents are selected</li>
</ul>

<h2>0.6.4</h2>
<ul>
<li>We now ask for confirmation before a user deletes a document</li>
<li>Added function for the project admin to edit the master document</li>
<li>It is now possible to delete (=reset) annotations made by annotators</li>
<li>Under-the-hood improvements towards undo function</li>
<li>Delete-button now has the proper label ("delete", before: "hide")</li>
<li>Exceptions happening on the server are now displayed as notifications</li>
<li>Removed smart truncation so that parallel view works again</li>
<li>New splitting interface.<ul>
	<li>Move the split cursor (&para;) around with the arrow keys</li>
	<li>Shift+arrow keys moves the cursor by 25 characters</li>
	<li>Press enter (or click on ok) to submit the splitting</li>
	<li>The resulting split is shown as a notification.</li>
	</ul>
</li>
<li>We now show notifications in the top right corner instead of modal dialogs. Also warnings and helping messages</li>
<li>We now log all text interactions. Log can be toggled on and off. No interaction yet.</li>
</ul>
<h2>0.6.3</h2>
<ul>
<li>Fixed another issue that sometimes led to disappearing empty nodes.</li>
<li>Integrated util package into core</li>
</ul>
<h2>0.6.2</h2>
<ul>
<li>Fixed an issue where splitting led to misplaced boundaries</li>
<li>Fixed an issue where sometimes the first sentence under a virtual node disappeared. This only happened in the UI, sentences are stored correctly and have not been lost.</li>
<li>Merging two nodes now enables the save button</li>
</ul>
<h2>0.6.1</h2>
<ul>
<li>Fixed an issue with the sentence ordering: Sentences are now sorted correctly before sent to the browser</li>
<li>Fixed an issue with truncation: Items are now displayed fully, because the smarttruncation plugin was very slow. This caused documents not to load at all</li>
<li>Fixed selecting an item with the mouse. Clicking now longer selects only on the top level</li>
<li>Fixed the generation of a new id for merged items</li>
</ul>
<h2>0.6</h2>
<ul>
<li>Annotations can be combared by viewing them side by side</li>
<li>There is now a keyboard shortcut for saving a document: &#8679;s</li>
<li>Virtual nodes can now be created on the top level</li>
<li>The currently selected noted is better visible (when it has children)</li>
<li>Deleting virtual nodes no longer deletes sub nodes</li>
<li>If multiple nodes are selected  and &#8679;&rarr; is pressed, we only get a single virtual node now</li>
<li>A project now has a type. Projects of type 2: <ul>
	<li>don't allow marking a sentence</li> 
	<li>Provide the combined operation of making a virtual node and assigning a question</li>
	<li>Translation strings are different</li>
</ul></li>
<li>New document model. Each annotator gets his/her own copy of the document. The copy is created when the document is opened for the first time.</li>
<li>It is now possible to upload new (plain-text, UTF-8) documents. They are segmented using LanguageTool. TreeSegments (visible in TreeAnno) can be based on sentences or tokens.</li>
<li>Indicating loading operations</li>
<li>Text will now be dynamically truncated</li>
<li>Optimized database access through ormlite</li>
<li>Fixed wrong server url for saving documents</li>
<li>Fixed miscalculation of character positions when splitting items</li>
</ul>
<h2>0.5</h2>
<ul>
<li>Useful page titles</li>
<li>Database access is now cached</li>
<li>Shift-clicking can now be used to select multiple items</li>
<li>Virtual nodes: <ul>
<li>Shift+Right arrow forces indentation by creating virtual nodes</li>
<li>Shift+d allows removal of virtual nodes if they have no children</li>
</ul></li>
<li>Items can be marked by pressing 1 (the number). This highlighting will be stored as a boolean annotation. Intended use: Marking of difficult cases or things to discuss later</li>
<li>UI improvements</li>
</ul>
<h2>0.4</h2>
<ul>
<li>Multiple items can be selected by holding shift. Items on different levels can't be selected at the same time</li>
<li>Clicking an item with the mouse selects it</li>
<li>Documents can be cloned and deleted from the project menu</li>
<li>We can now export documents from the project menu. Browser will download a zip file containing XMI and typesystem</li>
<li>Splitting and merging can be done from the keyboard. We no longer show a merging window. Pressing m now merges the selected items.</li>
<li>If annotating an item by pressing c, the sentence text is now added by default</li>
</ul>
<h2>0.3</h2>
<ul>
<li>Added search function</li>
<li>Added cheat sheet with keyboard commands</li>
<li>Fixed: Splitting and merging bugs</li>
</ul><|MERGE_RESOLUTION|>--- conflicted
+++ resolved
@@ -1,4 +1,3 @@
-<<<<<<< HEAD
 <h2>0.8</h2>
 <p>This changelog is discontinued. See file CHANGELOG in parent project.</p>
 
@@ -8,13 +7,8 @@
 <h2>0.6.10</h2>
 <ul>
 <li>Removed more deprecated code</li>
-=======
-<h2>0.6.10</h2>
-<ul>
-<li>Removed more deprecated code</li>
 <li>Fixed a bug that resulted in empty exported files</li>
 <li>Added export option into the <a href="http://www.graphviz.org">dot language</a></li>
->>>>>>> f696844a
 </ul>
 
 <h2>0.6.9</h2>
