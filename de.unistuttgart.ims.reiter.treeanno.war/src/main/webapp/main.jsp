--- conflicted
+++ resolved
@@ -47,13 +47,8 @@
 	</c:if>
 	<div id="status"><span class="loading"><img src="gfx/loading1.gif" /></span></div>
 	<div id="content">
-<<<<<<< HEAD
 		<div class="outline_container active">
-		<ul id="outline" class="text sortable outline">
-=======
-		<div class="outline_container">
 		<ul class="text sortable outline">
->>>>>>> 9c778052
     	</ul>
     	</div>
 	</div>
