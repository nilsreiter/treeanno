body{
	font-size:11pt;
}
.ui-widget {
    font-size:80% !important;
}
li.selected {
	background-color:yellow;
}

li.selected > div {
	background-color:#CCCC99;
}

div#status {
	text-align:center;
}


div#content {
	margin:10px;
	position:relative;
	top:50px;
	font-family:"Palatino Linotype", "Book Antiqua", Palatino, serif;
	font-size:11pt;
}
div#controls {
	float:right;
}
div#artifact {
	width:50%;
	border:thin solid black;
	padding:5px;
}

#outline li div .drg, 
.outline li div .drg { 
	 padding:1px;
	  margin:0 .5em 0 0; 
	  border-left:2px dotted #bbb; 
	  border-right:2px dotted #bbb;
}
.parallel-2 .outline_container {
	max-width:45%
}
.parallel-3 .outline_container {
	max-width:30%
}
.outline_container {
	float:left;
	padding:5px;
	margin:5px;
	border-radius:3px;
	
}

#outline,
.outline { 
	margin:.5em 0;
		 }
#outline li,
.outline li { padding:0; margin:.5em 0 0 0; }
#outline li div,
.outline li div { margin:0; padding:.25em; position:relative; border:1px solid #aaa; }
#outline, 
.outline,
#outline ul,
.outline ul { margin:0;list-style-type:none; }
.outline li div a.del,
#outline li div a.del { color:#ccc; top:-5px; right:5px;  font-size:20px; position:absolute; text-decoration:none; }
.outline li div a.del:hover,
#outline li div a.del:hover { color:#c33; }
.outline li.rem > div,
#outline li.rem > div { border:1px solid #000; }
.placeholder { background:#eee; }
.nesttoodeep { background:#ffdedd; }


#split,#merge { display:none; }
#form_mergecandidates { width:350px; }

<<<<<<< HEAD
li.nodetype_virtual > div,
=======
p.treeanno_id { 
	display: inline-block; 
	font-size:small; 
	position: absolute; 
	left:20px;
	margin:0;
}

>>>>>>> 15f86502
.annocat { font-style:italic; }

#topbar { 
	position:fixed;
	top:0px;
	left:0px;
	right:0px;
	background-color:#DDD;
	padding:10px; 
	height:32px;
	font-size:10pt;
}

.searchFound {
	background-color:red;
}

span.search_container {
	width:150px;
}

.search_container span {
	display:inline-block;
	vertical-align:middle;
}
.search_container input {
	display:inline;
	width:100px;
	vertical-align:middle;
}

#topbar a {
	color:black;
}

#topbar .left {
	position:relative;
	left:0px;
	padding-left:10px;
}

#topbar .middle {
	position:absolute;
	left:40%;
	}

#topbar .right {
	padding-right:10px;
	position:absolute;
	right:0px;
	text-align:right;
}
	
.documentlist {
	display:none;
}
	
#topbar .username {
	font-style:italic;
}

.splitcontent > div {
	float:left;
	margin:15px;
}

.splitcontent .splitleft {
		width:30%;	
}

.mark1 {
	background-color:#C88;
}

*.unselectable {
	-moz-user-select: -moz-none;
	-khtml-user-select: none;
	-webkit-user-select: none;
	-ms-user-select: none;
	user-select: none;
}

#documentuploadarea {
	width:50%;
	min-width:100px;
}

#rsidebar {
	font-family:sans-serif;
	width:400px;
	height:100%;
	position:fixed;
	top:50px;
	right:0px;
	border-left:thin solid #DDD;
	display:none;
}

#rsidebar h1 {
	text-align:center;
}

#rsidebar ul {
	font-family:monospace;
	font-size:small;
}

.noty_message {
	font-family:sans-serif;
}<|MERGE_RESOLUTION|>--- conflicted
+++ resolved
@@ -79,9 +79,6 @@
 #split,#merge { display:none; }
 #form_mergecandidates { width:350px; }
 
-<<<<<<< HEAD
-li.nodetype_virtual > div,
-=======
 p.treeanno_id { 
 	display: inline-block; 
 	font-size:small; 
@@ -90,7 +87,7 @@
 	margin:0;
 }
 
->>>>>>> 15f86502
+li.nodetype_virtual > div,
 .annocat { font-style:italic; }
 
 #topbar { 
