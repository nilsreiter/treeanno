--- conflicted
+++ resolved
@@ -56,21 +56,15 @@
 	Dao<UserDocument, Integer> userDocumentDao;
 	Dao<UserPermission, Integer> userPermissionDao;
 
-<<<<<<< HEAD
-	public DatabaseIO() throws ClassNotFoundException, NamingException,
-	SQLException {
-		Context initContext;
-=======
 	public DatabaseIO(DataSource dataSource, int dsType)
 			throws ClassNotFoundException, NamingException, SQLException {
->>>>>>> 5e948e13
 		Class.forName("com.mysql.jdbc.Driver");
 		Class.forName("org.h2.Driver");
 
 		DataSourceConnectionSource connectionSource =
 				new DataSourceConnectionSource(dataSource,
 						(dsType == 0 ? new MysqlDatabaseType()
-								: new H2DatabaseType()));
+						: new H2DatabaseType()));
 
 		userDao = DaoManager.createDao(connectionSource, User.class);
 		projectDao = DaoManager.createDao(connectionSource, Project.class);
