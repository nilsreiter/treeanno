package de.ustu.ims.reiter.treeanno;

import java.io.IOException;
import java.io.InputStream;
import java.sql.SQLException;

import javax.servlet.ServletException;
import javax.servlet.annotation.WebServlet;
import javax.servlet.http.HttpServlet;
import javax.servlet.http.HttpServletRequest;
import javax.servlet.http.HttpServletResponse;

import org.apache.commons.io.IOUtils;
import org.apache.uima.UIMAException;
import org.apache.uima.jcas.JCas;
import org.json.JSONException;
import org.json.JSONObject;
import org.xml.sax.SAXException;

import de.ustu.ims.reiter.treeanno.beans.Document;
import de.ustu.ims.reiter.treeanno.beans.DocumentStatus;
import de.ustu.ims.reiter.treeanno.beans.DocumentType;
import de.ustu.ims.reiter.treeanno.beans.User;
import de.ustu.ims.reiter.treeanno.beans.UserDocument;
import de.ustu.ims.reiter.treeanno.util.JCasConverter;
import de.ustu.ims.reiter.treeanno.util.Util;

/**
 * Servlet implementation class ControllerServlet
 */
@WebServlet("/DocumentContentHandling")
public class DocumentContentHandling extends HttpServlet {
	private static final long serialVersionUID = 1L;

	/**
	 * @see HttpServlet#doGet(HttpServletRequest request, HttpServletResponse
	 *      response)
	 */
	@Override
	protected void doGet(HttpServletRequest request,
			HttpServletResponse response) throws ServletException, IOException {

		if (request.getParameter("documentId") != null) {
			processDocumentId(request, response);
		} else if (request.getParameter("userDocumentId") != null) {
			processUserDocumentId(request, response);
		}

	}

	@Deprecated
	protected void processUserDocumentId(HttpServletRequest request,
			HttpServletResponse response) throws ServletException, IOException {
		DataLayer dl = CW.getDataLayer(getServletContext());
		int[] documents = Util.getAllUserDocumentIds(request, response);
		if (request.getSession().getAttribute(CA.USER) == null) {
<<<<<<< HEAD
			response.sendError(HttpServletResponse.SC_FORBIDDEN);
=======
			response.setStatus(HttpServletResponse.SC_FORBIDDEN);
>>>>>>> 695a8eca
			return;
		}
		try {
			if (documents.length > 0) {
				UserDocument userDocument = dl.getUserDocument(documents[0]);// dl.getDocument(docId);
				if (userDocument == null) {
					throw new ServletException("Document could not be loaded.");
				}
				int accessLevel =
						dl.getAccessLevel(userDocument.getDocument()
								.getProject(), CW.getUser(request));
				if (accessLevel == Perm.NO_ACCESS) {
<<<<<<< HEAD
					response.sendError(HttpServletResponse.SC_FORBIDDEN);
=======
					response.setStatus(HttpServletResponse.SC_FORBIDDEN);
>>>>>>> 695a8eca
					return;
				}
				JCas jcas = JCasConverter.getJCas(userDocument.getXmi());
				if (jcas != null) {
					JSONObject obj = new JSONObject();
					obj.put("documentId", userDocument.getId());
					obj.put("document", JSONUtil.getJSONObject(userDocument));
					obj.put("list",
							new JCasConverter()
					.getJSONArrayFromAnnotations(
							jcas,
							de.ustu.ims.reiter.treeanno.api.type.TreeSegment.class));
					Util.returnJSON(response, obj);
				} else {
					throw new ServletException("JCas could not be loaded: "
							+ userDocument.getId());
				}

			}
		} catch (NumberFormatException e) {
			throw new ServletException(e);
		} catch (JSONException e) {
			throw new ServletException(e);
		} catch (SQLException | SAXException | UIMAException e) {
			throw new ServletException(e);
		}
	}

	protected void processDocumentId(HttpServletRequest request,
			HttpServletResponse response) throws ServletException, IOException {
		DataLayer dl = CW.getDataLayer(getServletContext());
		User currentUser = CW.getUser(request);

		int userId = currentUser.getId();

		int targetUserId = userId;
		if (request.getParameter("userId") == null) {} else {
			targetUserId = Util.getFirstUserId(request, response);
		}
		int docId = Util.getFirstDocumentId(request, response);
<<<<<<< HEAD

=======
		if (user == null || userId != user.getId()) {
			response.setStatus(HttpServletResponse.SC_FORBIDDEN);
			return;
		}
		// if the request parameter "master" has been set
		boolean master = (request.getParameter("master") != null);
>>>>>>> 695a8eca
		try {
			int accessLevel =
					dl.getAccessLevel(dl.getDocument(docId).getProject(),
							CW.getUser(request));
			if (currentUser == null
					|| (userId != targetUserId && accessLevel < Perm.PADMIN_ACCESS)) {
				response.sendError(HttpServletResponse.SC_FORBIDDEN);
				return;
			}
			User targetUser = dl.getUser(targetUserId);
			// if the request parameter "master" has been set
			DocumentType dType = null;
			if (request.getParameter("type") != null)
				dType = DocumentType.valueOf(request.getParameter("type"));
			Document document = dl.getDocument(docId);
			if (document == null) {
				throw new ServletException("Document could not be loaded.");
			}

			if (accessLevel == Perm.NO_ACCESS) {
<<<<<<< HEAD
				response.sendError(HttpServletResponse.SC_FORBIDDEN);
=======
				response.setStatus(HttpServletResponse.SC_FORBIDDEN);
>>>>>>> 695a8eca
				return;
			}

			JCas jcas = null;
			JSONObject obj = new JSONObject();
			if (dType == DocumentType.MASTER
					&& accessLevel >= Perm.PADMIN_ACCESS) {
				Document doc = dl.getDocument(docId);
				jcas = JCasConverter.getJCas(doc.getXmi());
				obj.put("master", true);

			} else {
				UserDocument udoc = dl.createUserDocument(targetUser, document);
				jcas = JCasConverter.getJCas(udoc.getXmi());
			}
			if (jcas != null) {
				obj.put("user", JSONUtil.getJSONObject(targetUser));
				obj.put("document", JSONUtil.getJSONObject(document));
				obj.put("list",
						new JCasConverter()
				.getJSONArrayFromAnnotations(
						jcas,
						de.ustu.ims.reiter.treeanno.api.type.TreeSegment.class));
				Util.returnJSON(response, obj);
			} else {
				throw new ServletException("JCas could not be loaded: " + docId);
			}

		} catch (NumberFormatException e) {
			throw new ServletException(e);
		} catch (JSONException e) {
			throw new ServletException(e);
		} catch (SQLException | SAXException | UIMAException e) {
			throw new ServletException(e);
		}
	}

	/**
	 * @see HttpServlet#doPost(HttpServletRequest request, HttpServletResponse
	 *      response)
	 */
	@Override
	protected void doPost(HttpServletRequest request,
			HttpServletResponse response) throws ServletException, IOException {
		DataLayer dataLayer = CW.getDataLayer(getServletContext());

		User user = CW.getUser(request);

		int userId;
		if (request.getParameter("userId") == null) {
			userId = user.getId();
		} else {
			userId = Util.getFirstUserId(request, response);
		}

		if (user == null || userId != user.getId()) {
<<<<<<< HEAD
			response.sendError(HttpServletResponse.SC_FORBIDDEN);
=======
			response.setStatus(HttpServletResponse.SC_FORBIDDEN);
>>>>>>> 695a8eca
			return;
		}

		InputStream is = request.getInputStream();
		String s = IOUtils.toString(is, "UTF-8");
		JSONObject jObj = new JSONObject(s);
		JSONObject returnObject = new JSONObject();
		int docId = Util.getFirstDocumentId(request, response);
		DocumentType dType = DocumentType.valueOf(request.getParameter("type"));
		boolean r = false;

		try {
			Document doc = dataLayer.getDocument(docId);
			int accessLevel =
					dataLayer.getAccessLevel(doc.getProject(),
							CW.getUser(request));

			if (accessLevel >= Perm.PADMIN_ACCESS) {
				JCas jcas;
				switch (dType) {
				case MERGED_SEG:
					Document newDoc = new Document();
					newDoc.setType(dType);
					newDoc.setName(doc.getName());
					newDoc.setProject(doc.getProject());
					newDoc.setOrigin(doc);
					jcas =
							Util.addAnnotationsToJCas(
									JCasConverter.getJCas(doc.getXmi()), jObj);
					newDoc.setXmi(JCasConverter.getXmi(jcas));
					dataLayer.createNewDocument(newDoc);
					r = dataLayer.updateDocument(newDoc);
					break;
				default:
					jcas =
					Util.addAnnotationsToJCas(
							JCasConverter.getJCas(doc.getXmi()), jObj);
					doc.setXmi(JCasConverter.getXmi(jcas));
					r = dataLayer.updateDocument(doc);
				}
			} else {
				// saving the user document
				UserDocument document =
						dataLayer.createUserDocument(CW.getUser(request), doc);
				JCas jcas =
						Util.addAnnotationsToJCas(
								JCasConverter.getJCas(document.getXmi()), jObj);
				document.setXmi(JCasConverter.getXmi(jcas));
				document.setStatus(DocumentStatus.INPROGRESS);
				r = dataLayer.updateUserDocument(document);
			}
		} catch (UIMAException | JSONException | SQLException | SAXException e) {
			returnObject.put("status", "exception");
			returnObject.put("error", 1);
			returnObject.put("classname", e.getClass().getName());
			returnObject.put("message", e.getMessage());
		}
		if (r) {
			Util.returnJSON(response, new JSONObject("{error:0}"));
		} else {
			Util.returnJSON(response, returnObject);
		}
	}
}<|MERGE_RESOLUTION|>--- conflicted
+++ resolved
@@ -54,11 +54,7 @@
 		DataLayer dl = CW.getDataLayer(getServletContext());
 		int[] documents = Util.getAllUserDocumentIds(request, response);
 		if (request.getSession().getAttribute(CA.USER) == null) {
-<<<<<<< HEAD
 			response.sendError(HttpServletResponse.SC_FORBIDDEN);
-=======
-			response.setStatus(HttpServletResponse.SC_FORBIDDEN);
->>>>>>> 695a8eca
 			return;
 		}
 		try {
@@ -71,11 +67,7 @@
 						dl.getAccessLevel(userDocument.getDocument()
 								.getProject(), CW.getUser(request));
 				if (accessLevel == Perm.NO_ACCESS) {
-<<<<<<< HEAD
 					response.sendError(HttpServletResponse.SC_FORBIDDEN);
-=======
-					response.setStatus(HttpServletResponse.SC_FORBIDDEN);
->>>>>>> 695a8eca
 					return;
 				}
 				JCas jcas = JCasConverter.getJCas(userDocument.getXmi());
@@ -116,16 +108,7 @@
 			targetUserId = Util.getFirstUserId(request, response);
 		}
 		int docId = Util.getFirstDocumentId(request, response);
-<<<<<<< HEAD
-
-=======
-		if (user == null || userId != user.getId()) {
-			response.setStatus(HttpServletResponse.SC_FORBIDDEN);
-			return;
-		}
-		// if the request parameter "master" has been set
-		boolean master = (request.getParameter("master") != null);
->>>>>>> 695a8eca
+
 		try {
 			int accessLevel =
 					dl.getAccessLevel(dl.getDocument(docId).getProject(),
@@ -146,11 +129,7 @@
 			}
 
 			if (accessLevel == Perm.NO_ACCESS) {
-<<<<<<< HEAD
 				response.sendError(HttpServletResponse.SC_FORBIDDEN);
-=======
-				response.setStatus(HttpServletResponse.SC_FORBIDDEN);
->>>>>>> 695a8eca
 				return;
 			}
 
@@ -207,11 +186,7 @@
 		}
 
 		if (user == null || userId != user.getId()) {
-<<<<<<< HEAD
 			response.sendError(HttpServletResponse.SC_FORBIDDEN);
-=======
-			response.setStatus(HttpServletResponse.SC_FORBIDDEN);
->>>>>>> 695a8eca
 			return;
 		}
 
