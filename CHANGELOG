--- conflicted
+++ resolved
@@ -8,6 +8,8 @@
   - document type
   - document status
 - The project admin can now assign documents to annotators and track their progress. 
+- We now display info about the segmentation whenever two annotated documents 
+  are selected
 
 0.7
 (this version is skipped for complicated reasons)
@@ -22,14 +24,9 @@
 
 0.6.5
 
-<<<<<<< HEAD
-- We now display info about the segmentation whenever two annotated documents 
-  are selected
-=======
 - If a data source has not been set in the container context, we fall back to
   an in-memory h2 database. See README.md for configuration options.
 - Settings can now be set in a properties file outside of the war
->>>>>>> 5e948e13
 - *Experimental*: Undo function. Backspace can now be pressed to undo the 
   last action(s).
 - Fixed a bug with missing information in history
